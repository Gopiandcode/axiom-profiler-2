use crate::{
    configuration::{Configuration, ConfigurationContext}, filters, results::{filters::FilterOutput, graph_info::{GraphInfo, Msg as GraphInfoMsg}, node_info::{EdgeInfo, NodeInfo}}, OpenedFileInfo, RcParser
};

use super::{
    filters::{Disabler, Filter}, render_warning::{Warning, WarningChoice}, worker::Worker
};
use gloo::console::log;
use material_yew::{dialog::MatDialog, WeakComponentLink};
use num_format::{Locale, ToFormattedString};
use palette::{encoding::Srgb, white_point::D65, FromColor, Hsl, Hsluv, Hsv, LuvHue, RgbHue};
use petgraph::{dot::{Config, Dot}, visit::EdgeRef};
use smt_log_parser::{
    display_with::DisplayCtxt, items::{BlameKind, InstIdx, MatchKind, QuantIdx}, parsers::{
        z3::{
            // inst_graph::{EdgeInfo, EdgeType, InstGraph, InstInfo, Node, NodeInfo, VisibleGraphInfo},
            graph::{raw::{EdgeKind, NodeKind}, visible::{VisibleEdge, VisibleInstGraph}, InstGraph, RawNodeIndex, VisibleEdgeIndex}, z3parser::Z3Parser
        },
        LogParser,
    }
};
use std::{borrow::BorrowMut, cell::RefCell, num::NonZeroUsize, rc::Rc};
use viz_js::VizInstance;
use web_sys::{window, Performance, Window};
use yew::prelude::*;

pub const EDGE_LIMIT: usize = 2000;
pub const NODE_LIMIT: usize = 4000;
pub const DEFAULT_NODE_COUNT: usize = 300;
pub const NODE_COLOUR_SATURATION: f64 = 0.4;
pub const NODE_COLOUR_VALUE: f64 = 0.95;

#[derive(Clone)]
pub struct RenderedGraph {
    pub graph: Rc<VisibleInstGraph>,
    pub svg_text: AttrValue,
}

impl PartialEq for RenderedGraph {
    fn eq(&self, other: &Self) -> bool {
        self.graph.generation == other.graph.generation
    }
}
impl Eq for RenderedGraph {}

pub enum Msg {
    ConstructedGraph(Rc<RefCell<InstGraph>>),
    FailedConstructGraph(String),
    UpdateSvgText(AttrValue, VisibleInstGraph),
    SetPermission(GraphDimensions),
    SetDisabled(Vec<Disabler>),
    RenderGraph,
    ApplyFilter(Filter),
    ResetGraph,
    UserPermission(WarningChoice),
    WorkerOutput(super::worker::WorkerOutput),
    // UpdateSelectedNodes(Vec<RawNodeIndex>),
    // SearchMatchingLoops,
    // SelectNthMatchingLoop(usize),
    // ShowMatchingLoopSubgraph,
}

#[derive(Debug, Clone, Copy, PartialEq, Eq)]
pub struct GraphDimensions {
    pub node_count: usize,
    pub edge_count: usize,
}

#[derive(Debug, Clone, PartialEq)]
pub enum RenderingState {
    ConstructingGraph,
    ConstructedGraph,
    GraphToDot,
    RenderingGraph,
}

pub enum GraphState {
    Rendering(RenderingState),
    Constructed(RenderedGraph),
    Failed(String),
}

pub struct SVGResult {
    /// Calculated visible graph stored here to avoid recalculating it when
    /// waiting for user permission.
    calculated: Option<VisibleInstGraph>,
    /// The calculated graph is moved here once rendered.
    rendered: Option<RenderedGraph>,

<<<<<<< HEAD
=======
    graph_warning: WeakComponentLink<MatDialog>,
    insts_info_link: WeakComponentLink<GraphInfo>,
>>>>>>> 21f2833b
    graph_dim: GraphDimensions,
    permissions: GraphDimensions,
    worker: Option<Box<dyn yew_agent::Bridge<Worker>>>,
    async_graph_and_filter_chain: bool,
    // selected_insts: Vec<RawNodeIndex>,
    // data: Option<SVGData>,
    queue: Vec<Msg>,
    constructed_graph: Option<Rc<RefCell<InstGraph>>>,
}

#[derive(Properties, PartialEq)]
pub struct SVGProps {
    pub file: OpenedFileInfo,
    pub progress: Callback<GraphState>,
    pub selected_nodes: Callback<Vec<RawNodeIndex>>,
    pub selected_edges: Callback<Vec<VisibleEdgeIndex>>,
    pub insts_info_link: WeakComponentLink<GraphInfo>,
}

impl Component for SVGResult {
    type Message = Msg;
    type Properties = SVGProps;

    fn create(ctx: &Context<Self>) -> Self {
        {
            let mut update = (*ctx.props().file.update).borrow_mut();
            let old = std::mem::replace(&mut *update, Ok(ctx.link().callback(|msg| msg)));
            if let Err(old) = old {
                ctx.link().send_message_batch(old);
            }
        }
        ctx.props().progress.emit(GraphState::Rendering(RenderingState::ConstructingGraph));
        let link = ctx.link().clone();
        wasm_bindgen_futures::spawn_local(async move {
            gloo::timers::future::TimeoutFuture::new(10).await;
            let mut cfg = link.get_configuration().unwrap();
            let mut parser = cfg.config.parser.unwrap();
            let inst_graph = match InstGraph::new(&parser.parser) {
                Ok(inst_graph) => inst_graph,
                Err(err) => {
                    log::error!("Failed constructing instantiation graph: {err:?}");
                    let error = if err.is_allocation() {
                        "Out of memory, try stopping earlier".to_string()
                    } else {
                        // Should not be reachable
                        format!("Unexpected error: {err:?}")
                    };
                    link.send_message(Msg::FailedConstructGraph(error));
                    return;
                }
            };
            let inst_graph = Rc::new(RefCell::new(inst_graph));
            parser.graph.replace(inst_graph.clone());
            cfg.config.parser = Some(parser);
            cfg.update.emit(cfg.config);
            link.send_message(Msg::ConstructedGraph(inst_graph));
        });
        Self {
            calculated: None,
            rendered: None,
<<<<<<< HEAD
=======
            graph_warning: WeakComponentLink::default(),
            insts_info_link: WeakComponentLink::default(),
>>>>>>> 21f2833b
            graph_dim: GraphDimensions {
                node_count: 0,
                edge_count: 0,
            },
            permissions: GraphDimensions {
                node_count: NODE_LIMIT,
                edge_count: EDGE_LIMIT,
            },
            worker: Some(Self::create_worker(ctx.link().clone())),
            async_graph_and_filter_chain: false,
            // selected_insts: Vec::new(),
            // data: None,
            queue: Vec::new(),
            constructed_graph: None,
        }
    }

    fn update(&mut self, ctx: &Context<Self>, msg: Self::Message) -> bool {
        match msg {
            Msg::ConstructedGraph(parser) => {
                self.constructed_graph = Some(parser);
                let queue = std::mem::replace(&mut self.queue, Vec::new());
                ctx.props().progress.emit(GraphState::Rendering(RenderingState::ConstructedGraph));
                ctx.link().send_message_batch(queue);
                return true;
            }
            Msg::FailedConstructGraph(error) => {
                ctx.props().progress.emit(GraphState::Failed(error));
                return false;
            }
            _ => (),
        }
        let Some(inst_graph) = &self.constructed_graph else {
            self.queue.push(msg);
            return false;
        };
        let cfg = ctx.link().get_configuration().unwrap();
        let rc_parser = cfg.config.parser.as_ref().unwrap();
        let parser = &rc_parser.parser;
        let mut inst_graph = (**inst_graph).borrow_mut();
        let inst_graph = &mut *inst_graph;
        match msg {
            Msg::ConstructedGraph(_) => unreachable!(),
            Msg::FailedConstructGraph(_) => unreachable!(),
            Msg::WorkerOutput(_out) => false,
            Msg::ApplyFilter(filter) => {
                log::debug!("Applying filter {:?}", filter);
                match filter.apply(inst_graph, parser, cfg.config.persistent.display) {
                    FilterOutput::LongestPath(path) => {
                        ctx.props().selected_nodes.emit(path);
                        // self.insts_info_link
                        //     .borrow()
                        //     .as_ref()
                        //     .unwrap()
                        //     .send_message(GraphInfoMsg::SelectNodes(path));
                        false
                    }
                    FilterOutput::MatchingLoopGeneralizedTerms(gen_terms) => {
                        ctx.props()
                            .insts_info_link
                            .borrow()
                            .as_ref()
                            .unwrap()
                            .send_message(GraphInfoMsg::ShowGeneralizedTerms(gen_terms));
                        false
                    }
                    FilterOutput::None => false
                }
            }
            // Msg::SearchMatchingLoops => {
            //     inst_graph.search_matching_loops();
            //     ctx.link().send_message(Msg::SelectNthMatchingLoop(0));
            //     true
            // }
            // Msg::SelectNthMatchingLoop(n) => {
            //     self.filter_chain_link
            //         .borrow()
            //         .clone()
            //         .unwrap()
            //         .send_message(FilterChainMsg::AddFilters(vec![Filter::SelectNthMatchingLoop(n)]));
            //     false
            // }
            // Msg::ShowMatchingLoopSubgraph => {
            //     self.filter_chain_link
            //         .borrow()
            //         .clone()
            //         .unwrap()
            //         .send_message(FilterChainMsg::AddFilters(vec![Filter::ShowMatchingLoopSubgraph]));
            //     false
            // }
            Msg::ResetGraph => {
                inst_graph.raw.reset_visibility_to(false);
                false
            }
            Msg::SetPermission(dim) => {
                self.permissions = dim;
                false
            }
            Msg::SetDisabled(disablers) => {
                Disabler::apply(disablers.iter().copied(), inst_graph, parser);
                false
            }
            Msg::RenderGraph => {
                if self.rendered.as_ref().is_some_and(|r| inst_graph.visible_unchanged(&r.graph)) {
                    return false;
                }
                let calculated = self.calculated.take().filter(|c| inst_graph.visible_unchanged(&c));
                let calculated = calculated.unwrap_or_else(|| inst_graph.to_visible());
                let (node_count, edge_count) = (calculated.graph.node_count(), calculated.graph.edge_count());
                self.graph_dim.node_count = node_count;
                self.graph_dim.edge_count = edge_count;
                if edge_count <= self.permissions.edge_count && node_count <= self.permissions.node_count {
                    log::debug!("Rendering graph with {} nodes and {} edges", node_count, edge_count);
                    self.permissions.edge_count = edge_count.max(EDGE_LIMIT);
                    self.permissions.node_count = node_count.max(NODE_LIMIT);

                    self.async_graph_and_filter_chain = false;
                    ctx.props().progress.emit(GraphState::Rendering(RenderingState::GraphToDot));
                    let filtered_graph = &calculated.graph;
                    let ctxt = &DisplayCtxt {
                        parser,
                        config: cfg.config.persistent.display,
                    };

                    // Performance observations (default value is in [])
                    //  - splines=false -> 38s | [splines=true] -> ??
                    //  - nslimit=2 -> 7s | nslimit=4 -> 9s | nslimit=7 -> 11.5s | nslimit=10 -> 14s | [nslimit=INT_MAX] -> 38s
                    //  - [mclimit=1] -> 7s | mclimit=0.5 -> 4s (with nslimit=2)
                    // `ranksep` dictates the distance between ranks (rows) in the graph,
                    // it should be set dynamically based on the average number of children
                    // per node out of all nodes with at least one child.
                    let settings = [
                        "ranksep=1.0;",
                        "splines=false;",
                        "nslimit=6;",
                        "mclimit=0.6;",
                        // TODO: explore this as an option, alternatively allow
                        // displaying only some subgraphs.
                        // "pack=32;",
                        // "packMode=\"graph\";",
                    ];
                    let dot_output = format!(
                        "digraph {{\n{}\n{:?}\n}}",
                        settings.join("\n"),
                        Dot::with_attr_getters(
                            filtered_graph,
                            &[
                                Config::EdgeNoLabel,
                                Config::NodeNoLabel,
                                Config::GraphContentOnly
                            ],
                            &|fg, edge_data| {
                                let (from, to) = (fg[edge_data.source()].idx, fg[edge_data.target()].idx);
                                let edge = edge_data.weight();
                                let kind = &edge.kind(inst_graph);
                                let info = EdgeInfo { edge, kind, from, to, graph: &*inst_graph, ctxt };
                                let tooltip = info.tooltip();
                                let is_indirect = edge_data.weight().is_indirect(inst_graph);
                                let style = match is_indirect {
                                    true => "dashed",
                                    false => "solid",
                                };
                                let class = match is_indirect {
                                    true => "indirect",
                                    false => "direct",
                                };
                                let arrowhead = match kind.blame(inst_graph) {
                                    NodeKind::GivenEquality(..) | NodeKind::TransEquality(_) => "empty",
                                    _ => "normal",
                                };
                                format!(
                                    "id=edge_{} tooltip=\"{tooltip}\" style={style} class={class} arrowhead={arrowhead}",
                                    // For edges the `id` is the `VisibleEdgeIndex` from the VisibleGraph!
                                    edge_data.id().index(),
                                )
                            },
                            &|_, (_, data)| {
                                let node_data = &inst_graph.raw[data.idx];
                                let info = NodeInfo { node: node_data, ctxt };
                                let tooltip = info.tooltip(false, None);
                                let mut style = Some("filled");
                                let mut shape = None;
                                let mut fillcolor = Some("white".to_string());
                                let label = node_data.kind().to_string();
                                match node_data.kind() {
                                    NodeKind::Instantiation(inst) => {
                                        let mkind = &parser[parser[*inst].match_].kind;
                                        style = Some(if mkind.is_mbqi() { "filled,dashed" } else { "filled" });
                                        let s = match (data.hidden_children, data.hidden_parents) {
                                            (0, 0) => "box",
                                            (0, _) => "house",
                                            (_, 0) => "invhouse",
                                            (_, _) => "diamond",
                                        };
                                        shape = Some(s);
                                        let hue = rc_parser.colour_map.get_rbg_hue(mkind.quant_idx()) / 360.0;
                                        fillcolor = Some(format!("{hue} {NODE_COLOUR_SATURATION} {NODE_COLOUR_VALUE}"));
                                    }
                                    NodeKind::ENode(..) => {
                                        fillcolor = Some("lightgrey".to_string());
                                    }
                                    _ => (),
                                };
                                let idx = data.idx.0.index();
                                let style = style.map(|s| format!(" style=\"{s}\"")).unwrap_or_default();
                                let shape = shape.map(|s| format!(" shape={s}")).unwrap_or_default();
                                let fillcolor = fillcolor.map(|s| format!(" fillcolor=\"{s}\"")).unwrap_or_default();
                                // For nodes the `id` is the `RawNodeIndex` from the original graph!
                                format!("id=node_{idx} tooltip=\"{tooltip}\" label=\"{label}\"{style}{shape}{fillcolor}")
                            },
                        )
                    );
                    ctx.props().progress.emit(GraphState::Rendering(RenderingState::RenderingGraph));
                    let link = ctx.link().clone();
                    wasm_bindgen_futures::spawn_local(async move {
                        gloo_timers::future::TimeoutFuture::new(10).await;
                        let graphviz = VizInstance::new().await;
                        let options = viz_js::Options::default();
                        // options.engine = "twopi".to_string();
                        let window = window().expect("should have a window in this context");
                        let performance = window.performance().expect("should have a performance object");
                        let start_timestamp = performance.now();
                        let svg = graphviz
                            .render_svg_element(dot_output, options)
                            .expect("Could not render graphviz");
                        let end_timestamp = performance.now();
                        let elapsed_seconds = (end_timestamp - start_timestamp) / 1000.0;
                        log::info!("Converting dot-String to SVG took {} seconds", elapsed_seconds);
                        let svg_text = svg.outer_html();
                        link.send_message(Msg::UpdateSvgText(
                            AttrValue::from(svg_text),
                            calculated,
                        ));
                    });
                    // only need to re-render once the new SVG has been set
                    false
                } else {
                    self.calculated = Some(calculated);
                    self.graph_warning.show();
                    true
                }
            }
            Msg::UserPermission(choice) => match choice {
                WarningChoice::Cancel => {
                    ctx.props().file.filter
                        .borrow()
                        .as_ref()
                        .unwrap()
                        .send_message(filters::Msg::UndoOperation);
                    false
                }
                WarningChoice::Apply => {
                    self.async_graph_and_filter_chain = true;
                    true
                }
                WarningChoice::Render => {
                    ctx.link().send_message(Msg::SetPermission(self.graph_dim));
                    ctx.link().send_message(Msg::RenderGraph);
                    false
                }
            }
            Msg::UpdateSvgText(svg_text, rendered) => {
                let rendered = RenderedGraph {
                    graph: Rc::new(rendered),
                    svg_text,
                };
                self.rendered = Some(rendered.clone());
                ctx.props().progress.emit(GraphState::Constructed(rendered));
                true
            }
        }
    }

    fn view(&self, ctx: &Context<Self>) -> Html {
        if self.constructed_graph.is_none() {
            return html! {};
        };
        html! {
<<<<<<< HEAD
            <GraphInfo
                weak_link={ctx.props().insts_info_link.clone()}
=======
            <><GraphInfo
                weak_link={self.insts_info_link.clone()}
>>>>>>> 21f2833b
                // node_info={data.get_node_info.clone()}
                // edge_info={data.get_edge_info.clone()}
                // parser={ctx.props().file.parser.clone()}
                rendered={self.rendered.clone()}
                outdated={self.async_graph_and_filter_chain}
                selected_nodes={ctx.props().file.selected_nodes.clone()}
                update_selected_nodes={ctx.props().selected_nodes.clone()}
                selected_edges={ctx.props().file.selected_edges.clone()}
                update_selected_edges={ctx.props().selected_edges.clone()}
            />
            <Warning noderef={self.graph_warning.clone()} onclosed={ctx.link().callback(Msg::UserPermission)} dimensions={self.graph_dim}/></>
        }
    }
}

impl SVGResult {
    /// Deletes the old worker with its queue of messages and creates a new one.
    /// Any enqueued work will still continue to run (there is no way to cancel this
    /// at the moment, see https://github.com/rustwasm/gloo/issues/408) but will not
    /// send a `WorkerOutput` message on completion.
    pub fn reset_worker(&mut self, link: yew::html::Scope<Self>) {
        // The old worker is dropped when overwritten here. Not sure we need the option?
        self.worker = Some(Self::create_worker(link));
    }
    /// Sends an input to the worker to process.
    pub fn send_worker_input(&mut self, input: super::worker::WorkerInput) {
        self.worker.as_mut().unwrap().send(input);
    }

    /// Used internally.
    fn create_worker(link: yew::html::Scope<Self>) -> Box<dyn yew_agent::Bridge<Worker>> {
        use yew_agent::Bridged;
        let cb = std::rc::Rc::new(move |e| link.send_message(Msg::WorkerOutput(e)));
        Worker::bridge(cb)
    }
}

#[derive(Debug, Clone, Copy)]
pub struct QuantIdxToColourMap {
    total_count: usize,
    non_quant_insts: bool,
    coprime: NonZeroUsize,
    shift: usize,
}

impl QuantIdxToColourMap {
    pub fn new(quant_count: usize, non_quant_insts: bool) -> Self {
        let total_count = quant_count + non_quant_insts as usize;
        Self {
            total_count,
            non_quant_insts,
            coprime: Self::find_coprime(total_count),
            // Currently `idx == 0` will always have the same hue of 0, if we do
            // not want this behavior pick a random number here instead.
            shift: 0,
        }
    }

    pub fn get(&self, qidx: Option<QuantIdx>) -> LuvHue<f64> {
        debug_assert!(self.non_quant_insts || qidx.is_some());
        let idx = qidx
            .map(usize::from)
            .map(|q| q + self.non_quant_insts as usize)
            .unwrap_or_default();
        // debug_assert!(idx < idx);
        let idx_perm = (idx * self.coprime.get() + self.shift) % self.total_count;
        LuvHue::new(360. * idx_perm as f64 / self.total_count as f64)
    }
    pub fn get_rbg_hue(&self, qidx: Option<QuantIdx>) -> f64 {
        let hue = self.get(qidx);
        let colour = Hsluv::<D65, f64>::new(hue, 100.0, 50.0);
        let colour = Hsv::<Srgb, f64>::from_color(colour);
        colour.hue.into_positive_degrees()
    }

    fn find_coprime(n: usize) -> NonZeroUsize {
        // Workaround since `unwrap` isn't allowed in const functions.
        const ONE: NonZeroUsize = match NonZeroUsize::new(1) {
            Some(nz) => nz,
            None => [][0],
        };
        // We try to find a coprime at around `n.30303...` to achieve a period
        // of around 10 distinct colours for subsequent indices:
        // 0.303, 0.606, 0.909, 0.212, 0.515, 0.818, 0.121, 0.424, 0.727, 0.030.
        // That is, we get a group of 10 colours that are at least 0.1 apart,
        // and then recursively 10 groups of 10 which are at least 0.01 apart, etc.
        let aim = (n as u128)
            .checked_mul(99 + 30)
            .map(|aim| aim / 99 - 1)
            .and_then(|aim| usize::try_from(aim).ok());
        let Some(mut aim) = aim.and_then(NonZeroUsize::new) else {
            return ONE
        };
        let Some(n) = NonZeroUsize::new(n) else {
            return ONE
        };
        use gcd::Gcd;
        while n.gcd(aim) != ONE {
            let Some(new) = aim.checked_add(1) else {
                return ONE
            };
            aim = new;
        }
        aim
    }
}<|MERGE_RESOLUTION|>--- conflicted
+++ resolved
@@ -87,11 +87,7 @@
     /// The calculated graph is moved here once rendered.
     rendered: Option<RenderedGraph>,
 
-<<<<<<< HEAD
-=======
     graph_warning: WeakComponentLink<MatDialog>,
-    insts_info_link: WeakComponentLink<GraphInfo>,
->>>>>>> 21f2833b
     graph_dim: GraphDimensions,
     permissions: GraphDimensions,
     worker: Option<Box<dyn yew_agent::Bridge<Worker>>>,
@@ -152,11 +148,7 @@
         Self {
             calculated: None,
             rendered: None,
-<<<<<<< HEAD
-=======
             graph_warning: WeakComponentLink::default(),
-            insts_info_link: WeakComponentLink::default(),
->>>>>>> 21f2833b
             graph_dim: GraphDimensions {
                 node_count: 0,
                 edge_count: 0,
@@ -435,13 +427,8 @@
             return html! {};
         };
         html! {
-<<<<<<< HEAD
-            <GraphInfo
+            <><GraphInfo
                 weak_link={ctx.props().insts_info_link.clone()}
-=======
-            <><GraphInfo
-                weak_link={self.insts_info_link.clone()}
->>>>>>> 21f2833b
                 // node_info={data.get_node_info.clone()}
                 // edge_info={data.get_edge_info.clone()}
                 // parser={ctx.props().file.parser.clone()}
