use fxhash::FxHashSet;
use petgraph::{graph::{DiGraph, EdgeIndex, Neighbors, NodeIndex}, Directed, Direction::{self, Incoming}, Undirected};
use roaring::RoaringBitmap;

pub struct Subgraph {
    pub(super) nodes: Vec<NodeIndex>,
    /// `reach_fwd[idx]` gives the set of nodes that can be reached from `idx`
    pub reach_fwd: TransitiveClosure,
    /// `reach_bwd[idx]` gives the set of nodes that can reach `idx`
    pub reach_bwd: TransitiveClosure,
}

pub struct VisitBox<D: VisitMap<NodeIndex>> {
    pub dfs: D,
}

impl Subgraph {
    pub fn new<N, E, D: VisitMap<NodeIndex>>(node: NodeIndex, graph: &mut DiGraph<N, E>, mut visit: VisitBox<D>, mut f: impl FnMut(&mut N, u32), c: impl Fn(&N) -> u32) -> (Self, VisitBox<D>) {
        let mut start_nodes = Vec::new();

        let mut un_graph = std::mem::replace(graph, DiGraph::new()).into_edge_type::<Undirected>();
        let mut dfs: Dfs<NodeIndex, _> = petgraph::visit::Dfs::from_parts(Vec::new(), visit.dfs);
        dfs.move_to(node);
        while let Some(node) = dfs.next(&un_graph) {
            let di_graph = un_graph.into_edge_type::<Directed>();
            let has_parents = di_graph.neighbors_directed(node, Incoming).next().is_some();
            un_graph = di_graph.into_edge_type();
            if !has_parents {
                start_nodes.push(node);
            }
        }
        visit.dfs = dfs.discovered;
        *graph = un_graph.into_edge_type();

        // OPTIMISATION: use a `VisitMap` from `VisitBox` to avoid allocating a
        // `FxHashSet` here (as well as the need for `SubgraphStartNodes`).
        let mut topo = petgraph::visit::Topo::new(&SubgraphStartNodes { start_nodes: &start_nodes, graph });
        let mut nodes = Vec::new();
        let mut count = 0_u32;
        while let Some(node) = topo.next(&SubgraphStartNodes { start_nodes: &start_nodes, graph }) {
            f(&mut graph[node], count as u32);
            count += 1;
            nodes.push(node);
        }

        // Transitive closure
        let mut reach_fwd = TransitiveClosure(vec![RoaringBitmap::new(); nodes.len()]);
        {
            let mut reach_fwd = &mut *reach_fwd.0;
            let mut reverse_topo = nodes.iter().enumerate().rev();
            while let (Some((idx, node)), Some((curr, others))) = (reverse_topo.next(), reach_fwd.split_last_mut()) {
                reach_fwd = others;
                curr.insert(idx as u32);
                for parent in graph.neighbors_directed(*node, Incoming) {
                    let parent = c(&graph[parent]);
                    reach_fwd[parent as usize] |= &*curr;
                }
            }
        }

        // let mut tc_combined = RoaringBitmap::new();
        // for (idx, tc) in transitive_closures.into_iter().enumerate() {
        //     let offset = (idx * nodes.len()) as u32;
        //     tc_combined.append(tc.into_iter().map(|x| x + offset));
        // }

<<<<<<< HEAD
        (Self { nodes, transitive_closure }, visit)
=======
        let mut reach_bwd = TransitiveClosure(vec![RoaringBitmap::new(); nodes.len()]);
        for (idx, reach_bwd) in reach_bwd.0.iter_mut().enumerate() {
            reach_bwd.append(reach_fwd.0.iter().enumerate().filter_map(
                |(i, tc)| if tc.contains(idx as u32) { Some(i as u32) } else { None }
            )).ok();
        }

        Self { nodes, reach_fwd, reach_bwd }
>>>>>>> 0546748d
    }

}

pub struct TransitiveClosure(Vec<RoaringBitmap>);
impl TransitiveClosure {
    pub fn in_transitive_closure(&self, from: u32, to: u32) -> bool {
        // self.reach_fwd.contains(from * self.nodes.len() as u32 + to)
        self.0[from as usize].contains(to)
    }
    pub fn reachable_from(&self, from: u32) -> impl Iterator<Item = u32> + '_ {
        // (0..self.nodes.len() as u32).filter(move |&to| self.in_transitive_closure(from, to))
        self.0[from as usize].iter()
    }
    pub fn reachable_from_many(&self, from: impl Iterator<Item = u32>) -> RoaringBitmap {
        let mut reachable = RoaringBitmap::new();
        for from in from {
            reachable |= &self.0[from as usize];
        }
        reachable
    }
}

// Graph wrapper for Topo walk

pub(super) struct SubgraphStartNodes<'g, N, E> {
    pub(super) start_nodes: &'g Vec<NodeIndex>,
    pub(super) graph: &'g DiGraph<N, E>,
}
use petgraph::visit::*;
impl<N, E> GraphBase for SubgraphStartNodes<'_, N, E> {
    type NodeId = NodeIndex;
    type EdgeId = EdgeIndex;
}
impl<'a, N, E> IntoNodeIdentifiers for &'a SubgraphStartNodes<'_, N, E> {
    type NodeIdentifiers = std::iter::Copied<std::slice::Iter<'a, NodeIndex>>;
    fn node_identifiers(self) -> Self::NodeIdentifiers {
        self.start_nodes.iter().copied()
    }
}
impl<'a, N, E> IntoNeighbors for &'a SubgraphStartNodes<'_, N, E> {
    type Neighbors = Neighbors<'a, E>;
    fn neighbors(self, n: Self::NodeId) -> Self::Neighbors {
        self.graph.neighbors(n)
    }
}
impl<'a, N, E> IntoNeighborsDirected for &'a SubgraphStartNodes<'_, N, E> {
    type NeighborsDirected = Neighbors<'a, E>;
    fn neighbors_directed(self, n: Self::NodeId, d: Direction) -> Self::NeighborsDirected {
        self.graph.neighbors_directed(n, d)
    }
}
impl<'a, N, E> Visitable for &'a SubgraphStartNodes<'_, N, E> {
    type Map = FxHashSet<NodeIndex>;
    fn visit_map(&self) -> Self::Map {
        FxHashSet::default()
    }
    fn reset_map(self: &Self, map: &mut Self::Map) {
        map.clear()
    }
}<|MERGE_RESOLUTION|>--- conflicted
+++ resolved
@@ -64,9 +64,6 @@
         //     tc_combined.append(tc.into_iter().map(|x| x + offset));
         // }
 
-<<<<<<< HEAD
-        (Self { nodes, transitive_closure }, visit)
-=======
         let mut reach_bwd = TransitiveClosure(vec![RoaringBitmap::new(); nodes.len()]);
         for (idx, reach_bwd) in reach_bwd.0.iter_mut().enumerate() {
             reach_bwd.append(reach_fwd.0.iter().enumerate().filter_map(
@@ -74,8 +71,7 @@
             )).ok();
         }
 
-        Self { nodes, reach_fwd, reach_bwd }
->>>>>>> 0546748d
+        (Self { nodes, reach_fwd, reach_bwd }, visit)
     }
 
 }
