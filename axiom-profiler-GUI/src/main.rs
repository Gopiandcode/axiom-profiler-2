--- conflicted
+++ resolved
@@ -8,13 +8,7 @@
 
 mod svg_result;
 mod graph;
-<<<<<<< HEAD
-mod attribute_fetcher;
-=======
 mod graph_state;
-mod graph_layout;
-
->>>>>>> 29c9523c
 pub enum Msg {
     LoadedBytes(String, Vec<u8>),
     Files(Vec<File>),
